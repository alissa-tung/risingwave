// Copyright 2022 Singularity Data
//
// Licensed under the Apache License, Version 2.0 (the "License");
// you may not use this file except in compliance with the License.
// You may obtain a copy of the License at
//
// http://www.apache.org/licenses/LICENSE-2.0
//
// Unless required by applicable law or agreed to in writing, software
// distributed under the License is distributed on an "AS IS" BASIS,
// WITHOUT WARRANTIES OR CONDITIONS OF ANY KIND, either express or implied.
// See the License for the specific language governing permissions and
// limitations under the License.

use std::{fmt, vec};

use fixedbitset::FixedBitSet;
use risingwave_common::catalog::{Field, Schema};
use risingwave_common::error::{ErrorCode, Result, RwError};
use risingwave_common::types::DataType;

use super::{BatchDelete, ColPrunable, PlanBase, PlanRef, PlanTreeNodeUnary, ToBatch, ToStream};
use crate::catalog::TableId;

/// [`LogicalDelete`] iterates on input relation and delete the data from specified table.
///
/// It corresponds to the `DELETE` statements in SQL.
#[derive(Debug, Clone)]
pub struct LogicalDelete {
    pub base: PlanBase,
    table_source_name: String, // explain-only
    source_id: TableId,        // TODO: use SourceId
    input: PlanRef,
}

impl LogicalDelete {
    /// Create a [`LogicalDelete`] node. Used internally by optimizer.
    pub fn new(input: PlanRef, table_source_name: String, source_id: TableId) -> Self {
        let ctx = input.ctx();
        // TODO: support `RETURNING`.
        let schema = Schema::new(vec![Field::unnamed(DataType::Int64)]);
        let base = PlanBase::new_logical(ctx, schema, vec![]);
        Self {
            base,
            table_source_name,
            source_id,
            input,
        }
    }

    /// Create a [`LogicalDelete`] node. Used by planner.
    pub fn create(input: PlanRef, table_source_name: String, source_id: TableId) -> Result<Self> {
        Ok(Self::new(input, table_source_name, source_id))
    }

    pub(super) fn fmt_with_name(&self, f: &mut fmt::Formatter, name: &str) -> fmt::Result {
        write!(f, "{} {{ table: {} }}", name, self.table_source_name)
    }

    /// Get the logical delete's source id.
    #[must_use]
    pub fn source_id(&self) -> TableId {
        self.source_id
    }
}

impl PlanTreeNodeUnary for LogicalDelete {
    fn input(&self) -> PlanRef {
        self.input.clone()
    }

    fn clone_with_input(&self, input: PlanRef) -> Self {
        Self::new(input, self.table_source_name.clone(), self.source_id)
    }
}

impl_plan_tree_node_for_unary! { LogicalDelete }

impl fmt::Display for LogicalDelete {
    fn fmt(&self, f: &mut fmt::Formatter<'_>) -> fmt::Result {
        self.fmt_with_name(f, "LogicalDelete")
    }
}

impl ColPrunable for LogicalDelete {
    fn prune_col(&self, _required_cols: &FixedBitSet) -> PlanRef {
        let mut all_cols = FixedBitSet::with_capacity(self.input.schema().len());
        all_cols.insert_range(..);
        self.clone_with_input(self.input.prune_col(&all_cols))
            .into()
    }
}

impl ToBatch for LogicalDelete {
    fn to_batch(&self) -> Result<PlanRef> {
        let new_input = self.input().to_batch()?;
        let new_logical = self.clone_with_input(new_input);
        Ok(BatchDelete::new(new_logical).into())
    }
}

impl ToStream for LogicalDelete {
    fn to_stream(&self) -> Result<PlanRef> {
<<<<<<< HEAD
        unreachable!("delete should always be converted to batch plan");
    }

    fn logical_rewrite_for_stream(&self) -> Result<(PlanRef, crate::utils::ColIndexMapping)> {
        unreachable!("delete should always be converted to batch plan");
=======
        Err(RwError::from(ErrorCode::InternalError(
            "delete should always be converted to batch plan".to_string(),
        )))
    }

    fn logical_rewrite_for_stream(&self) -> Result<(PlanRef, crate::utils::ColIndexMapping)> {
        Err(RwError::from(ErrorCode::InternalError(
            "delete should always be converted to batch plan".to_string(),
        )))
>>>>>>> d82ff3c4
    }
}<|MERGE_RESOLUTION|>--- conflicted
+++ resolved
@@ -101,13 +101,6 @@
 
 impl ToStream for LogicalDelete {
     fn to_stream(&self) -> Result<PlanRef> {
-<<<<<<< HEAD
-        unreachable!("delete should always be converted to batch plan");
-    }
-
-    fn logical_rewrite_for_stream(&self) -> Result<(PlanRef, crate::utils::ColIndexMapping)> {
-        unreachable!("delete should always be converted to batch plan");
-=======
         Err(RwError::from(ErrorCode::InternalError(
             "delete should always be converted to batch plan".to_string(),
         )))
@@ -117,6 +110,5 @@
         Err(RwError::from(ErrorCode::InternalError(
             "delete should always be converted to batch plan".to_string(),
         )))
->>>>>>> d82ff3c4
     }
 }