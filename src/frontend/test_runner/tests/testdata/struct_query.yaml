--- conflicted
+++ resolved
@@ -346,13 +346,8 @@
     select * from s where s.v3 = (1,2,(1,2,3));
   logical_plan: |
     LogicalProject { exprs: [$1, $2, $3] }
-<<<<<<< HEAD
       LogicalFilter { predicate: ($3 = (1, 2, (1, 2, 3)):Struct { fields: [Int32, Int32, Struct { fields: [Int32, Int32, Int32] }] }) }
         LogicalScan { table: s, columns: [_row_id#0, v1, v2, v3] }
-=======
-      LogicalFilter { predicate: ($3 = {1, 2, {1, 2, 3}}:Struct { fields: [Int32, Int32, Struct { fields: [Int32, Int32, Int32] }] }) }
-        LogicalScan { table: s, columns: [_row_id, v1, v2, v3] }
->>>>>>> 36eae242
   create_source:
     row_format: protobuf
     name: s
